# Copyright (c) Microsoft Corporation. All rights reserved.
# Licensed under the MIT License.

Import-Module HelpersCommon

Describe "Test-Connection" -tags "CI" {
    BeforeAll {
        $hostName = [System.Net.Dns]::GetHostName()
        $targetName = "localhost"
        $targetAddress = "127.0.0.1"
        $targetAddressIPv6 = "::1"
        $UnreachableAddress = "10.11.12.13"

        # This resolves to an actual IPv4 address instead of just 127.0.0.1
        $realAddress = [System.Net.Dns]::GetHostEntry($hostName).AddressList |
            Where-Object AddressFamily -eq "InterNetwork" |
            Select-Object -First 1 -ExpandProperty IPAddressToString
        $jobContinues = Start-Job { Test-Connection $using:targetAddress -Repeat }
    }

    Describe "Ping Parameter Set" {

        Context 'Standard Behaviour' {
            BeforeAll {
                $pingResults = Test-Connection -Ping $targetName
                $successfulResult = $pingResults |
                    Where-Object Status -eq 'Success' |
                    Select-Object -First 1
            }

<<<<<<< HEAD
            It 'sends 4 pings by default' {
                $pingResults.Count | Should -Be 4
            }

            It 'outputs PingStatusObjects' {
                $pingResults | Should -BeOfType "Microsoft.PowerShell.Commands.TestConnectionCommand+PingStatus"
            }

            It 'numbers the ping results incrementally' {
                $pingResults.Ping | Should -Be @( 1, 2, 3, 4 )
            }

            It 'sends pings from the local machine to the targeted host' {
                $successfulResult.Source | Should -BeExactly $hostName
                $successfulResult.Destination | Should -BeExactly $targetName
                $successfulResult.Address | Should -BeExactly $targetAddressIPv6
            }

            It 'is able to ping localhost' {
                $successfulResult.Status | Should -BeExactly "Success"
            }

            It 'returns a latency value' {
                $successfulResult.Latency | Should -BeOfType "long"
            }

            It 'exposes the original PingReply and PingOptions objects from the underlying API' {
                $successfulResult.Reply | Should -BeOfType "System.Net.NetworkInformation.PingReply"
                $successfulResult.Options | Should -BeOfType "System.Net.NetworkInformation.PingOptions"
            }

            It 'calculates and stores the buffer size on the PingStatus result object' {
                $successfulResult[0].BufferSize | Should -Be 32
            }
=======
            $result | Should -BeOfType "Microsoft.PowerShell.Commands.TestConnectionCommand+PingStatus"
            $result.Ping | Should -Be 1
            $result.Source | Should -BeExactly $hostName
            $result.Destination | Should -BeExactly $targetName
            $result.Address | Should -BeExactly $targetAddressIPv6
            $result.Status | Should -BeExactly "Success"
            $result.Latency | Should -BeOfType "long"
            $result.Reply | Should -BeOfType "System.Net.NetworkInformation.PingReply"
            $result.Options | Should -BeOfType "System.Net.NetworkInformation.PingOptions"
            $result.BufferSize | Should -Be 32
>>>>>>> 4e769691
        }

        Context 'With -Count Parameter' {

            It "sends the requested number of pings to the targeted host" {
                param($Count)

                Test-Connection $targetName -Count $Count | Should -HaveCount $Count
            } -TestCases @(
                @{ Count = 1 }
                @{ Count = 2 }
                @{ Count = 5 }
            )
        }

        Context 'With -Quiet Switch' {

            It 'returns $true for reachable addresses' {
                Test-Connection $targetName -Count 1 -Quiet | Should -BeTrue
            }

            It 'returns $false for unreachable addresses' {
                Test-Connection $UnreachableAddress -Count 1 -Quiet | Should -BeFalse
            }
        }

        It "Ping fake host" {

            { $result = Test-Connection "fakeHost" -Count 1 -Quiet -ErrorAction Stop } |
                Should -Throw -ErrorId "TestConnectionException,Microsoft.PowerShell.Commands.TestConnectionCommand"
            # Error code = 11001 - Host not found.
            if (!$isWindows) {
                $Error[0].Exception.InnerException.ErrorCode | Should -Be -131073
            }
            else {
                $Error[0].Exception.InnerException.ErrorCode | Should -Be 11001
            }
        }

        # In VSTS, address is 0.0.0.0
        It "Force IPv4 with implicit PingOptions" {
            $result = Test-Connection $hostName -Count 1 -IPv4

            $result[0].Address | Should -BeExactly $realAddress
            $result[0].Options.Ttl | Should -BeLessOrEqual 128
            if ($isWindows) {
                $result[0].Options.DontFragment | Should -BeFalse
            }
        }

        # In VSTS, address is 0.0.0.0
        It "Force IPv4 with explicit PingOptions" {
            $result1 = Test-Connection $hostName -Count 1 -IPv4 -MaxHops 10 -DontFragment

            # explicitly go to google dns. this test will pass even if the destination is unreachable
            # it's more about breaking out of the loop
            $result2 = Test-Connection 8.8.8.8 -Count 1 -IPv4 -MaxHops 1 -DontFragment

            $result1[0].Address | Should -BeExactly $realAddress
            $result1[0].Options.Ttl | Should -BeLessOrEqual 128

            if (!$isWindows) {
                $result1[0].Options.DontFragment | Should -BeTrue
                # Depending on the network configuration any of the following should be returned
                $result2[0].Status | Should -BeIn "TtlExpired", "TimedOut", "Success"
            }
            else {
                $result1[0].Options.DontFragment | Should -BeTrue
                # We expect 'TtlExpired' but if a router don't reply we get `TimedOut`
                # AzPipelines returns $null
                $result2[0].Status | Should -BeIn "TtlExpired", "TimedOut", $null
            }
        }

        It "Force IPv6" -Pending {
            $result = Test-Connection $targetName -Count 1 -IPv6

            $result[0].Address | Should -BeExactly $targetAddressIPv6
            # We should check Null not Empty!
            $result[0].Options | Should -Be $null
        }

        It "MaxHops Should -Be greater 0" {
            { Test-Connection $targetName -MaxHops 0 } |
                Should -Throw -ErrorId "System.ArgumentOutOfRangeException,Microsoft.PowerShell.Commands.TestConnectionCommand"
            { Test-Connection $targetName -MaxHops -1 } |
                Should -Throw -ErrorId "ParameterArgumentValidationError,Microsoft.PowerShell.Commands.TestConnectionCommand"
        }

        It "Count Should -Be greater 0" {
            { Test-Connection $targetName -Count 0 } | Should -Throw -ErrorId "ParameterArgumentValidationError,Microsoft.PowerShell.Commands.TestConnectionCommand"
            { Test-Connection $targetName -Count -1 } | Should -Throw -ErrorId "ParameterArgumentValidationError,Microsoft.PowerShell.Commands.TestConnectionCommand"
        }

        It "Delay Should -Be greater 0" {
            { Test-Connection $targetName -Delay 0 } |
                Should -Throw -ErrorId "ParameterArgumentValidationError,Microsoft.PowerShell.Commands.TestConnectionCommand"
            { Test-Connection $targetName -Delay -1 } |
                Should -Throw -ErrorId "ParameterArgumentValidationError,Microsoft.PowerShell.Commands.TestConnectionCommand"
        }

        It "Delay works" {
            $result1 = Measure-Command { Test-Connection localhost -Count 2 }
            $result2 = Measure-Command { Test-Connection localhost -Delay 4 -Count 2 }

            $result1.TotalSeconds | Should -BeGreaterThan 1
            $result1.TotalSeconds | Should -BeLessThan 3
            $result2.TotalSeconds | Should -BeGreaterThan 4
        }

        It "BufferSize Should -Be between 0 and 65500" {
            { Test-Connection $targetName -BufferSize 0 } | Should -Not -Throw
            { Test-Connection $targetName -BufferSize -1 } |
                Should -Throw -ErrorId "ParameterArgumentValidationError,Microsoft.PowerShell.Commands.TestConnectionCommand"
            { Test-Connection $targetName -BufferSize 65501 } |
                Should -Throw -ErrorId "ParameterArgumentValidationError,Microsoft.PowerShell.Commands.TestConnectionCommand"
        }

        It "BufferSize works" {
            $result = Test-Connection $targetName -Count 1 -BufferSize 2

            if ($isWindows) {
                $result.BufferSize | Should -Be 2
            }
        }

        It "ResolveDestination for address" {
            $result = Test-Connection $targetAddress -ResolveDestination -Count 1
            $resolvedName = [System.Net.DNS]::GetHostEntry($targetAddress).HostName

            $result.Destination | Should -BeExactly $resolvedName
            $result.Address | Should -BeExactly $targetAddress
        }

        It "ResolveDestination for name" {
            $result = Test-Connection $targetName -ResolveDestination -Count 1
            $resolvedName = [System.Net.DNS]::GetHostByName($targetName).HostName

            # PingReply in CoreFX doesn't return ScopeId in IPAddress (Bug?)
            # but GetHostAddresses() returns so remove it.
            $resolvedAddress = ([System.Net.DNS]::GetHostAddresses($resolvedName)[0] -split "%")[0]

            $result.Destination | Should -BeExactly $resolvedName
            $result.Address | Should -BeExactly $resolvedAddress
        }

        It "TimeOut works" {
            (Measure-Command { Test-Connection $UnreachableAddress -Count 1 -TimeOut 1 }).TotalSeconds |
                Should -BeLessThan 3
            (Measure-Command { Test-Connection $UnreachableAddress -Count 1 -TimeOut 4 }).TotalSeconds |
                Should -BeGreaterThan 3
        }

        It "Repeat works" {
            # By default we do 4 ping so for '-Repeat' we expect to get >4 results.
            # Also we should wait >4 seconds before check results but previous tests already did the pause.
            $pingResults = Receive-Job $jobContinues
            Remove-Job $jobContinues -Force

            $pingResults.Count | Should -BeGreaterThan 4
            $pingResults[0].Address | Should -BeExactly $targetAddress
            $pingResults.Status | Should -Contain "Success"
            if ($isWindows) {
                $pingResults.Where( { $_.Status -eq 'Success' }, 'Default', 1 ).BufferSize | Should -Be 32
            }
        }
    }

    # TODO: We skip the MTUSize tests on Unix because we expect 'PacketTooBig' but get 'TimeOut' internally from .Net Core
    Context "MTUSizeDetect" {
        It "MTUSizeDetect works" {
            $result = Test-Connection $hostName -MtuSize

            $result | Should -BeOfType "Microsoft.PowerShell.Commands.TestConnectionCommand+PingMtuStatus"
            $result.Destination | Should -BeExactly $hostName
            $result.Status | Should -BeExactly "Success"
            $result.MtuSize | Should -BeGreaterThan 0
        }

        It "Quiet works" {
            $result = Test-Connection $hostName -MtuSize -Quiet

            $result | Should -BeOfType "Int32"
            $result | Should -BeGreaterThan 0
        }
    }

    Context "TraceRoute" {
        It "TraceRoute works" {
            # real address is an ipv4 address, so force IPv4
            $result = Test-Connection $hostName -TraceRoute -IPv4

            $result[0] | Should -BeOfType "Microsoft.PowerShell.Commands.TestConnectionCommand+TraceStatus"
            $result[0].Source | Should -BeExactly $hostName
            $result[0].TargetAddress | Should -BeExactly $realAddress
            $result[0].Target | Should -BeExactly $hostName
            $result[0].Hop | Should -Be 1
            $result[0].HopAddress | Should -BeExactly $realAddress
            $result[0].Status | Should -BeExactly "Success"
            if (!$isWindows) {
                $result[0].Reply.Buffer.Count | Should -Match '^0$|^32$'
            }
            else {
                $result[0].Reply.Buffer.Count | Should -Be 32
            }
        }

        It "Quiet works" {
            $result = Test-Connection $hostName -TraceRoute -Quiet

            $result | Should -BeTrue
        }
    }
}

Describe "Connection" -Tag "CI", "RequireAdminOnWindows" {
    BeforeAll {
        # Ensure the local host listen on port 80
        $WebListener = Start-WebListener
        $UnreachableAddress = "10.11.12.13"
    }

    It "Test connection to local host port 80" {
        Test-Connection '127.0.0.1' -TcpPort $WebListener.HttpPort | Should -BeTrue
    }

    It "Test connection to unreachable host port 80" {
        Test-Connection $UnreachableAddress -TcpPort 80 -TimeOut 1 | Should -BeFalse
    }
}<|MERGE_RESOLUTION|>--- conflicted
+++ resolved
@@ -28,7 +28,6 @@
                     Select-Object -First 1
             }
 
-<<<<<<< HEAD
             It 'sends 4 pings by default' {
                 $pingResults.Count | Should -Be 4
             }
@@ -61,20 +60,8 @@
             }
 
             It 'calculates and stores the buffer size on the PingStatus result object' {
-                $successfulResult[0].BufferSize | Should -Be 32
-            }
-=======
-            $result | Should -BeOfType "Microsoft.PowerShell.Commands.TestConnectionCommand+PingStatus"
-            $result.Ping | Should -Be 1
-            $result.Source | Should -BeExactly $hostName
-            $result.Destination | Should -BeExactly $targetName
-            $result.Address | Should -BeExactly $targetAddressIPv6
-            $result.Status | Should -BeExactly "Success"
-            $result.Latency | Should -BeOfType "long"
-            $result.Reply | Should -BeOfType "System.Net.NetworkInformation.PingReply"
-            $result.Options | Should -BeOfType "System.Net.NetworkInformation.PingOptions"
-            $result.BufferSize | Should -Be 32
->>>>>>> 4e769691
+                $successfulResult.BufferSize | Should -Be 32
+            }
         }
 
         Context 'With -Count Parameter' {
